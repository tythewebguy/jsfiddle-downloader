--- conflicted
+++ resolved
@@ -18,7 +18,6 @@
 
   Options:
 
-<<<<<<< HEAD
         -h, --help                        output usage information
         -V, --version                     output the version number
         -u, --user <user>                 Save all the users fiddles
@@ -32,18 +31,6 @@
         -T, --filename-title              Use fiddle title as filename
         -IT, --filename-identifier-title  Use fiddle identifier and title as filename
         -S, --filename-spaces             Keep spaces in filename (default: replace by underscores)
-=======
-    -h, --help                    output usage information
-    -V, --version                 output the version number
-    -u, --user <user>             Save all the users fiddles
-    -l, --link <url>              Url of the fiddle to save
-    -o, --output <path>           Target path to download the data
-    -c, --compressed              Compress the spaces of the HTML output
-    -i, --identifier <fiddle_id>  Identifier of the fiddle to save
-    -f, --force-http              Use http when the URI method is undefined
-    -t, --save-title              Use fiddle's title to filename. Only with --user
-    -v, --verbose                 Verbose output
->>>>>>> 92069ae0
 ```
 
 To download a single fiddle from its id:
@@ -75,10 +62,10 @@
   [<output-folder>/]<id-fiddle>.html
 ```
 
-To save the files using the fiddle's title, provide the parameter `-t` (Note: This is only supperted when using `--user`):
+To save the files using the fiddle's title, provide the parameter `-T`:
 
 ```
-  jsfiddle-downloader -t -u <user> [-o <output file>]
+  jsfiddle-downloader -T -u <user> [-o <output file>]
 ```
 
 It'll download all backups in the currrent directory, the jsFiddles scripts will be named as:
@@ -97,8 +84,6 @@
 
 This will replace all the `http://` in the href of link tags and in the src of script tags.
 
-In all above examples, the default generated filename will be `<fiddle-id>.html`.
-
 You can make the filenames more informative with these options:
 
 `-T` : `<fiddle-title>.html` (title given to the fiddle to make it public)
